--- conflicted
+++ resolved
@@ -37,7 +37,6 @@
 }
 """
 
-<<<<<<< HEAD
 NAMESPACES_QUERY = """
 {
   namespaces: namespaces_v1 {
@@ -78,7 +77,7 @@
   }
 }
 """
-=======
+
 
 def get_aws_accounts():
     """ Returns all AWS accounts """
@@ -110,5 +109,4 @@
                        for item in sublist]
     repos = [c['url'] for c in code_components if c['url'].startswith(server)]
 
-    return repos
->>>>>>> f3860ae0
+    return repos